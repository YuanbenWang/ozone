--- conflicted
+++ resolved
@@ -22,11 +22,8 @@
 import java.io.IOException;
 import java.nio.file.Files;
 import java.nio.file.Path;
-<<<<<<< HEAD
 import java.util.EnumSet;
-=======
 import java.time.Clock;
->>>>>>> 98c76540
 import java.util.List;
 import java.util.Collections;
 import java.util.HashMap;
@@ -57,11 +54,8 @@
 import org.apache.hadoop.ozone.container.common.impl.HddsDispatcher;
 import org.apache.hadoop.ozone.container.common.interfaces.Container;
 import org.apache.hadoop.ozone.container.common.interfaces.Handler;
-<<<<<<< HEAD
 import org.apache.hadoop.ozone.container.common.report.IncrementalReportSender;
-=======
 import org.apache.hadoop.ozone.container.common.statemachine.DatanodeConfiguration;
->>>>>>> 98c76540
 import org.apache.hadoop.ozone.container.common.statemachine.StateContext;
 import org.apache.hadoop.ozone.container.common.utils.StorageVolumeUtil;
 import org.apache.hadoop.ozone.container.common.volume.HddsVolume;
@@ -77,11 +71,8 @@
 import static org.apache.hadoop.hdds.protocol.datanode.proto.ContainerProtos.ContainerDataProto.State.QUASI_CLOSED;
 import static org.apache.hadoop.hdds.protocol.datanode.proto.ContainerProtos.ContainerDataProto.State.UNHEALTHY;
 import static org.apache.hadoop.hdds.scm.ScmConfigKeys.HDDS_DATANODE_DIR_KEY;
-<<<<<<< HEAD
 import static org.apache.hadoop.ozone.OzoneConsts.GB;
-=======
 import static org.apache.hadoop.hdds.scm.ScmConfigKeys.OZONE_SCM_CONTAINER_LAYOUT_KEY;
->>>>>>> 98c76540
 import static org.assertj.core.api.Assertions.assertThat;
 import static org.junit.jupiter.api.Assertions.assertEquals;
 import static org.junit.jupiter.api.Assertions.assertNotNull;
@@ -317,8 +308,8 @@
 
       // Ensures that KeyValueHandler falls back to FILE_PER_BLOCK.
       conf.set(OZONE_SCM_CONTAINER_LAYOUT_KEY, "FILE_PER_CHUNK");
-      new KeyValueHandler(conf, context.getParent().getDatanodeDetails().getUuidString(), cset, volumeSet,
-          metrics, c -> { });
+      ContainerTestUtils.getKeyValueHandler(conf,
+          context.getParent().getDatanodeDetails().getUuidString(), cset, volumeSet);
       assertEquals(ContainerLayoutVersion.FILE_PER_BLOCK,
           conf.getEnum(OZONE_SCM_CONTAINER_LAYOUT_KEY, ContainerLayoutVersion.FILE_PER_CHUNK));
 
@@ -483,7 +474,6 @@
     }
   }
 
-<<<<<<< HEAD
   @ContainerLayoutTestInfo.ContainerTest
   public void testReconcileContainer(ContainerLayoutVersion layoutVersion) throws Exception {
     OzoneConfiguration conf = new OzoneConfiguration();
@@ -535,7 +525,7 @@
     Set<State> disallowedStates = EnumSet.allOf(State.class);
     disallowedStates.removeAll(EnumSet.of(CLOSED, QUASI_CLOSED, UNHEALTHY));
 
-    for (State state: disallowedStates) {
+    for (State state : disallowedStates) {
       when(containerData.getState()).thenReturn(state);
       ContainerProtos.ContainerCommandResponseProto response = handler.handleGetContainerChecksumInfo(request,
           container);
@@ -544,7 +534,7 @@
       assertTrue(response.getMessage().contains(state.toString()), "Response message did not contain the container " +
           "state " + state);
     }
-=======
+  }
 
   @Test
   public void testDeleteContainerTimeout() throws IOException {
@@ -585,7 +575,7 @@
 
     final KeyValueHandler kvHandler = new KeyValueHandler(conf,
         datanodeId, containerSet, volumeSet, metrics,
-        c -> icrReceived.incrementAndGet(), clock);
+        c -> icrReceived.incrementAndGet(), new ContainerChecksumTreeManager(conf), clock);
     kvHandler.setClusterID(clusterId);
 
     final ContainerCommandRequestProto createContainer =
@@ -607,7 +597,6 @@
     kvHandler.deleteContainer(containerSet.getContainer(containerID), true);
     assertEquals(2, icrReceived.get());
     assertNull(containerSet.getContainer(containerID));
->>>>>>> 98c76540
   }
 
   private static ContainerCommandRequestProto createContainerRequest(
