/*
 * Licensed to the Apache Software Foundation (ASF) under one
 * or more contributor license agreements.  See the NOTICE file
 * distributed with this work for additional information
 * regarding copyright ownership.  The ASF licenses this file
 * to you under the Apache License, Version 2.0 (the
 * "License"); you may not use this file except in compliance
 * with the License.  You may obtain a copy of the License at
 * <p>
 * http://www.apache.org/licenses/LICENSE-2.0
 * <p>
 * Unless required by applicable law or agreed to in writing, software
 * distributed under the License is distributed on an "AS IS" BASIS,
 * WITHOUT WARRANTIES OR CONDITIONS OF ANY KIND, either express or implied.
 * See the License for the specific language governing permissions and
 * limitations under the License.
 */

package org.apache.hadoop.ozone.recon.scm;

import java.io.IOException;
import java.util.HashMap;
import java.util.List;
import java.util.Map;
import java.util.Set;
import java.util.UUID;

import org.apache.hadoop.hdds.conf.OzoneConfiguration;
import org.apache.hadoop.hdds.protocol.DatanodeDetails;
import org.apache.hadoop.hdds.protocol.proto
    .StorageContainerDatanodeProtocolProtos.LayoutVersionProto;
import org.apache.hadoop.hdds.protocol.proto.StorageContainerDatanodeProtocolProtos.SCMCommandProto.Type;
<<<<<<< HEAD
import org.apache.hadoop.hdds.protocol.proto.StorageContainerDatanodeProtocolProtos.SCMVersionRequestProto;
=======
import org.apache.hadoop.hdds.scm.ha.SCMContext;
>>>>>>> 685ff3fc
import org.apache.hadoop.hdds.scm.net.NetworkTopology;
import org.apache.hadoop.hdds.scm.node.SCMNodeManager;
import org.apache.hadoop.hdds.scm.node.states.NodeNotFoundException;
import org.apache.hadoop.hdds.scm.server.SCMStorageConfig;
import org.apache.hadoop.hdds.server.events.EventPublisher;
import org.apache.hadoop.hdds.upgrade.HDDSLayoutVersionManager;
import org.apache.hadoop.hdds.utils.db.Table;
import org.apache.hadoop.hdds.utils.db.TableIterator;
import org.apache.hadoop.ozone.protocol.VersionResponse;
import org.apache.hadoop.ozone.protocol.commands.CommandForDatanode;
import org.apache.hadoop.ozone.protocol.commands.SCMCommand;
import org.apache.hadoop.util.Time;

import com.google.common.collect.ImmutableSet;

import static java.util.stream.Collectors.toList;
import static org.apache.hadoop.hdds.protocol.proto.StorageContainerDatanodeProtocolProtos.SCMCommandProto.Type.reregisterCommand;

import org.slf4j.Logger;
import org.slf4j.LoggerFactory;

/**
 * Recon SCM's Node manager that includes persistence.
 */
public class ReconNodeManager extends SCMNodeManager {

  public static final Logger LOG = LoggerFactory
      .getLogger(ReconNodeManager.class);

  private Table<UUID, DatanodeDetails> nodeDB;
  private static final Set<Type> ALLOWED_COMMANDS =
      ImmutableSet.of(reregisterCommand);

  /**
   * Map that contains mapping between datanodes
   * and their last heartbeat time.
   */
  private Map<UUID, Long> datanodeHeartbeatMap = new HashMap<>();

  public ReconNodeManager(OzoneConfiguration conf,
                          SCMStorageConfig scmStorageConfig,
                          EventPublisher eventPublisher,
                          NetworkTopology networkTopology,
<<<<<<< HEAD
                          Table<UUID, DatanodeDetails> nodeDB,
                          HDDSLayoutVersionManager scmLayoutVersionManager) {
    super(conf, scmStorageConfig, eventPublisher, networkTopology,
        scmLayoutVersionManager);
=======
                          Table<UUID, DatanodeDetails> nodeDB) {
    super(conf, scmStorageConfig, eventPublisher, networkTopology,
        SCMContext.emptyContext());
>>>>>>> 685ff3fc
    this.nodeDB = nodeDB;
    loadExistingNodes();
  }

  private void loadExistingNodes() {
    try {
      int nodeCount = 0;
      TableIterator<UUID, ? extends Table.KeyValue<UUID, DatanodeDetails>>
          iterator = nodeDB.iterator();
      while (iterator.hasNext()) {
        DatanodeDetails datanodeDetails = iterator.next().getValue();
        register(datanodeDetails, null, null,
            LayoutVersionProto.newBuilder()
                .setMetadataLayoutVersion(0)
                .setSoftwareLayoutVersion(0).build());
        nodeCount++;
      }
      LOG.info("Loaded {} nodes from node DB.", nodeCount);
    } catch (IOException ioEx) {
      LOG.error("Exception while loading existing nodes.", ioEx);
    }
  }

  @Override
  public VersionResponse getVersion(SCMVersionRequestProto versionRequest) {
    return VersionResponse.newBuilder()
        .setVersion(0)
        .build();
  }

  /**
   * Add a new new node to the NodeDB. Must be called after register.
   * @param datanodeDetails Datanode details.
   */
  public void addNodeToDB(DatanodeDetails datanodeDetails) throws IOException {
    nodeDB.put(datanodeDetails.getUuid(), datanodeDetails);
    LOG.info("Adding new node {} to Node DB.", datanodeDetails.getUuid());
  }

  /**
   * Returns the last heartbeat time of the given node.
   *
   * @param datanodeDetails DatanodeDetails
   * @return last heartbeat time
   */
  public long getLastHeartbeat(DatanodeDetails datanodeDetails) {
    return datanodeHeartbeatMap.getOrDefault(datanodeDetails.getUuid(), 0L);
  }

  @Override
  public void onMessage(CommandForDatanode commandForDatanode,
                        EventPublisher ignored) {
    final Type cmdType = commandForDatanode.getCommand().getType();
    if (ALLOWED_COMMANDS.contains(cmdType)) {
      super.onMessage(commandForDatanode, ignored);
    } else {
      LOG.debug("Ignoring unsupported command {} for Datanode {}.",
          commandForDatanode.getCommand().getType(),
          commandForDatanode.getDatanodeId());
    }
  }

  /**
   * Send heartbeat to indicate the datanode is alive and doing well.
   *
   * @param datanodeDetails - DatanodeDetailsProto.
   * @param layoutInfo - Layout Version Proto
   * @return SCMheartbeat response.
   */
  @Override
  public List<SCMCommand> processHeartbeat(DatanodeDetails datanodeDetails,
                                           LayoutVersionProto layoutInfo) {
    // Update heartbeat map with current time
    datanodeHeartbeatMap.put(datanodeDetails.getUuid(), Time.now());
    List<SCMCommand> cmds = super.processHeartbeat(datanodeDetails, layoutInfo);
    return cmds.stream()
        .filter(c -> ALLOWED_COMMANDS.contains(c.getType()))
        .collect(toList());
  }

  @Override
  protected void updateDatanodeOpState(DatanodeDetails reportedDn)
      throws NodeNotFoundException {
    super.updateDatanodeOpState(reportedDn);
    // Update NodeOperationalState in NodeStatus to keep it consistent for Recon
    super.getNodeStateManager().setNodeOperationalState(reportedDn,
        reportedDn.getPersistedOpState(),
        reportedDn.getPersistedOpStateExpiryEpochSec());
  }
}<|MERGE_RESOLUTION|>--- conflicted
+++ resolved
@@ -30,11 +30,8 @@
 import org.apache.hadoop.hdds.protocol.proto
     .StorageContainerDatanodeProtocolProtos.LayoutVersionProto;
 import org.apache.hadoop.hdds.protocol.proto.StorageContainerDatanodeProtocolProtos.SCMCommandProto.Type;
-<<<<<<< HEAD
 import org.apache.hadoop.hdds.protocol.proto.StorageContainerDatanodeProtocolProtos.SCMVersionRequestProto;
-=======
 import org.apache.hadoop.hdds.scm.ha.SCMContext;
->>>>>>> 685ff3fc
 import org.apache.hadoop.hdds.scm.net.NetworkTopology;
 import org.apache.hadoop.hdds.scm.node.SCMNodeManager;
 import org.apache.hadoop.hdds.scm.node.states.NodeNotFoundException;
@@ -78,16 +75,10 @@
                           SCMStorageConfig scmStorageConfig,
                           EventPublisher eventPublisher,
                           NetworkTopology networkTopology,
-<<<<<<< HEAD
                           Table<UUID, DatanodeDetails> nodeDB,
                           HDDSLayoutVersionManager scmLayoutVersionManager) {
     super(conf, scmStorageConfig, eventPublisher, networkTopology,
-        scmLayoutVersionManager);
-=======
-                          Table<UUID, DatanodeDetails> nodeDB) {
-    super(conf, scmStorageConfig, eventPublisher, networkTopology,
-        SCMContext.emptyContext());
->>>>>>> 685ff3fc
+        SCMContext.emptyContext(), scmLayoutVersionManager);
     this.nodeDB = nodeDB;
     loadExistingNodes();
   }
