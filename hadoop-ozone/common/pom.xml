<?xml version="1.0" encoding="UTF-8"?>
<!--
  Licensed under the Apache License, Version 2.0 (the "License");
  you may not use this file except in compliance with the License.
  You may obtain a copy of the License at

    http://www.apache.org/licenses/LICENSE-2.0

  Unless required by applicable law or agreed to in writing, software
  distributed under the License is distributed on an "AS IS" BASIS,
  WITHOUT WARRANTIES OR CONDITIONS OF ANY KIND, either express or implied.
  See the License for the specific language governing permissions and
  limitations under the License. See accompanying LICENSE file.
-->
<project xmlns="http://maven.apache.org/POM/4.0.0"
         xmlns:xsi="http://www.w3.org/2001/XMLSchema-instance"
         xsi:schemaLocation="http://maven.apache.org/POM/4.0.0
https://maven.apache.org/xsd/maven-4.0.0.xsd">
  <modelVersion>4.0.0</modelVersion>
  <parent>
    <groupId>org.apache.ozone</groupId>
    <artifactId>ozone</artifactId>
    <version>1.3.0-SNAPSHOT</version>
  </parent>
  <artifactId>ozone-common</artifactId>
  <version>1.3.0-SNAPSHOT</version>
  <description>Apache Ozone Common</description>
  <name>Apache Ozone Common</name>
  <packaging>jar</packaging>

  <dependencies>

    <dependency>
      <groupId>org.apache.commons</groupId>
      <artifactId>commons-compress</artifactId>
    </dependency>
    <dependency>
      <groupId>org.apache.ozone</groupId>
      <artifactId>hdds-test-utils</artifactId>
      <scope>test</scope>
    </dependency>
    <dependency>
      <groupId>org.apache.ozone</groupId>
      <artifactId>hdds-common</artifactId>
    </dependency>
    <dependency>
      <groupId>org.apache.ozone</groupId>
      <artifactId>hdds-client</artifactId>
    </dependency>
    <dependency>
      <groupId>org.apache.ozone</groupId>
      <artifactId>ozone-interface-client</artifactId>
    </dependency>
    <dependency>
      <groupId>junit</groupId>
      <artifactId>junit</artifactId>
      <scope>test</scope>
    </dependency>
    <dependency>
      <groupId>org.apache.ozone</groupId>
      <artifactId>hdds-hadoop-dependency-test</artifactId>
      <scope>test</scope>
    </dependency>
    <dependency>
      <groupId>org.apache.hadoop</groupId>
      <artifactId>hadoop-hdfs</artifactId>
      <scope>test</scope>
      <type>test-jar</type>
    </dependency>
    <dependency>
      <groupId>com.github.spotbugs</groupId>
      <artifactId>spotbugs-annotations</artifactId>
      <scope>provided</scope>
    </dependency>
<<<<<<< HEAD
    <dependency>
      <groupId>org.apache.ozone</groupId>
      <artifactId>hdds-server-framework</artifactId>
    </dependency>
    <dependency>
      <groupId>commons-net</groupId>
      <artifactId>commons-net</artifactId>
    </dependency>
=======
>>>>>>> 173f46aa
  </dependencies>

  <build>
    <resources>
      <resource>
        <directory>${basedir}/src/main/resources</directory>
        <excludes>
          <exclude>ozone-version-info.properties</exclude>
        </excludes>
        <filtering>false</filtering>
      </resource>
      <resource>
        <directory>${basedir}/src/main/resources</directory>
        <includes>
          <include>ozone-version-info.properties</include>
        </includes>
        <filtering>true</filtering>
      </resource>
    </resources>
    <plugins>
      <plugin>
        <groupId>org.apache.hadoop</groupId>
        <artifactId>hadoop-maven-plugins</artifactId>
        <executions>
          <execution>
            <id>version-info</id>
            <phase>generate-resources</phase>
            <goals>
              <goal>version-info</goal>
            </goals>
            <configuration>
              <source>
                <directory>${basedir}/../</directory>
                <includes>
                  <include>*/src/main/java/**/*.java</include>
                  <include>*/src/main/proto/*.proto</include>
                </includes>
              </source>
            </configuration>
          </execution>
        </executions>
      </plugin>
      <plugin>
        <groupId>com.github.spotbugs</groupId>
        <artifactId>spotbugs-maven-plugin</artifactId>
        <configuration>
          <excludeFilterFile>${basedir}/dev-support/findbugsExcludeFile.xml</excludeFilterFile>
        </configuration>
      </plugin>
    </plugins>
  </build>
  <profiles>
    <profile>
      <id>k8s-dev</id>
      <build>
        <plugins>
          <plugin>
            <groupId>io.fabric8</groupId>
            <artifactId>docker-maven-plugin</artifactId>
            <configuration>
              <images>
                <image>
                  <name>${user.name}/ozone:${project.version}</name>
                  <build>
                    <dockerFileDir>${project.basedir}</dockerFileDir>
                  </build>
                </image>
              </images>
            </configuration>
          </plugin>
        </plugins>
      </build>
    </profile>
  </profiles>
</project><|MERGE_RESOLUTION|>--- conflicted
+++ resolved
@@ -72,17 +72,6 @@
       <artifactId>spotbugs-annotations</artifactId>
       <scope>provided</scope>
     </dependency>
-<<<<<<< HEAD
-    <dependency>
-      <groupId>org.apache.ozone</groupId>
-      <artifactId>hdds-server-framework</artifactId>
-    </dependency>
-    <dependency>
-      <groupId>commons-net</groupId>
-      <artifactId>commons-net</artifactId>
-    </dependency>
-=======
->>>>>>> 173f46aa
   </dependencies>
 
   <build>
