--- conflicted
+++ resolved
@@ -1912,7 +1912,8 @@
 
     if (OzoneManagerRatisUtils.isBucketFSOptimized()) {
       return getOzoneFileStatusFSO(volumeName, bucketName, keyName,
-              args.getSortDatanodes(), clientAddress, false);
+              args.getSortDatanodes(), clientAddress,
+              args.getLatestVersionLocation(), false);
     }
     return getOzoneFileStatus(volumeName, bucketName, keyName,
         args.getRefreshPipeline(), args.getSortDatanodes(),
@@ -1986,7 +1987,8 @@
 
   private OzoneFileStatus getOzoneFileStatusFSO(String volumeName,
       String bucketName, String keyName, boolean sortDatanodes,
-      String clientAddress, boolean skipFileNotFoundError) throws IOException {
+      String clientAddress, boolean latestLocationVersion,
+      boolean skipFileNotFoundError) throws IOException {
     OzoneFileStatus fileStatus = null;
     metadataManager.getLock().acquireReadLock(BUCKET_LOCK, volumeName,
             bucketName);
@@ -2008,9 +2010,10 @@
     if (fileStatus != null) {
       // if the key is a file then do refresh pipeline info in OM by asking SCM
       if (fileStatus.isFile()) {
-
         OmKeyInfo fileKeyInfo = fileStatus.getKeyInfo();
-
+        if (latestLocationVersion) {
+          slimLocationVersion(fileKeyInfo);
+        }
         // refreshPipeline flag check has been removed as part of
         // https://issues.apache.org/jira/browse/HDDS-3658.
         // Please refer this jira for more details.
@@ -2183,23 +2186,17 @@
     String volumeName = args.getVolumeName();
     String bucketName = args.getBucketName();
     String keyName = args.getKeyName();
-<<<<<<< HEAD
     OzoneFileStatus fileStatus;
     if (OzoneManagerRatisUtils.isBucketFSOptimized()) {
       fileStatus = getOzoneFileStatusFSO(volumeName, bucketName, keyName,
-              args.getSortDatanodes(), clientAddress, false);
+              args.getSortDatanodes(), clientAddress,
+              args.getLatestVersionLocation(),false);
     } else {
       fileStatus = getOzoneFileStatus(volumeName, bucketName,
               keyName, args.getRefreshPipeline(), args.getSortDatanodes(),
-              clientAddress);
+              args.getLatestVersionLocation(), clientAddress);
     }
     //if key is not of type file or if key is not found we throw an exception
-=======
-    OzoneFileStatus fileStatus = getOzoneFileStatus(volumeName, bucketName,
-        keyName, args.getRefreshPipeline(), args.getSortDatanodes(),
-        args.getLatestVersionLocation(), clientAddress);
-      //if key is not of type file or if key is not found we throw an exception
->>>>>>> 6e278baf
     if (fileStatus.isFile()) {
       // add block token for read.
       addBlockToken4Read(fileStatus.getKeyInfo());
@@ -2558,7 +2555,8 @@
         }
 
         OzoneFileStatus fileStatusInfo = getOzoneFileStatusFSO(volumeName,
-                bucketName, startKey, false, null, true);
+                bucketName, startKey, false, null,
+                args.getLatestVersionLocation(),true);
 
         if (fileStatusInfo != null) {
           prefixKeyInDB = fileStatusInfo.getKeyInfo().getParentObjectID();
@@ -2611,7 +2609,9 @@
     for (OzoneFileStatus fileStatus : cacheDirMap.values()) {
       fileStatusFinalList.add(fileStatus);
     }
-
+    if (args.getLatestVersionLocation()) {
+      slimLocationVersion(keyInfoList.toArray(new OmKeyInfo[0]));
+    }
     // refreshPipeline flag check has been removed as part of
     // https://issues.apache.org/jira/browse/HDDS-3658.
     // Please refer this jira for more details.
@@ -2977,8 +2977,24 @@
     }
     return nodeSet;
   }
-
-<<<<<<< HEAD
+  private void slimLocationVersion(OmKeyInfo... keyInfos) {
+    if (keyInfos != null) {
+      for (OmKeyInfo keyInfo : keyInfos) {
+        OmKeyLocationInfoGroup key = keyInfo.getLatestVersionLocations();
+        if (key == null) {
+          LOG.warn("No location version for key {}", keyInfo);
+          continue;
+        }
+        int keyLocationVersionLength = keyInfo.getKeyLocationVersions().size();
+        if (keyLocationVersionLength <= 1) {
+          continue;
+        }
+        keyInfo.setKeyLocationVersions(keyInfo.getKeyLocationVersions()
+                .subList(keyLocationVersionLength - 1, keyLocationVersionLength));
+      }
+    }
+  }
+
   @Override
   public OmKeyInfo getPendingDeletionDir() throws IOException {
     OmKeyInfo omKeyInfo = null;
@@ -3061,23 +3077,5 @@
     }
 
     return files;
-=======
-  private void slimLocationVersion(OmKeyInfo... keyInfos) {
-    if (keyInfos != null) {
-      for (OmKeyInfo keyInfo : keyInfos) {
-        OmKeyLocationInfoGroup key = keyInfo.getLatestVersionLocations();
-        if (key == null) {
-          LOG.warn("No location version for key {}", keyInfo);
-          continue;
-        }
-        int keyLocationVersionLength = keyInfo.getKeyLocationVersions().size();
-        if (keyLocationVersionLength <= 1) {
-          continue;
-        }
-        keyInfo.setKeyLocationVersions(keyInfo.getKeyLocationVersions()
-            .subList(keyLocationVersionLength-1, keyLocationVersionLength));
-      }
-    }
->>>>>>> 6e278baf
   }
 }