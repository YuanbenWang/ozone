--- conflicted
+++ resolved
@@ -285,7 +285,10 @@
             request.getTenantListUserRequest());
         responseBuilder.setTenantListUserResponse(listUserResponse);
         break;
-<<<<<<< HEAD
+      case GetKeyInfo:
+        responseBuilder.setGetKeyInfoResponse(
+            getKeyInfo(request.getGetKeyInfoRequest(), request.getVersion()));
+        break;
       case ListSnapshot:
         OzoneManagerProtocolProtos.ListSnapshotResponse listSnapshotResponse =
             getSnapshots(request.getListSnapshotRequest());
@@ -296,16 +299,10 @@
             request.getSnapshotDiffRequest());
         responseBuilder.setSnapshotDiffResponse(snapshotDiffReport);
         break;
-=======
-      case GetKeyInfo:
-        responseBuilder.setGetKeyInfoResponse(
-            getKeyInfo(request.getGetKeyInfoRequest(), request.getVersion()));
-        break;
       case EchoRPC:
         EchoRPCResponse echoRPCResponse =
-                echoRPC(request.getEchoRPCRequest());
+            echoRPC(request.getEchoRPCRequest());
         responseBuilder.setEchoRPCResponse(echoRPCResponse);
->>>>>>> ab91e462
       default:
         responseBuilder.setSuccess(false);
         responseBuilder.setMessage("Unrecognized Command Type: " + cmdType);
@@ -1227,7 +1224,21 @@
     return impl;
   }
 
-<<<<<<< HEAD
+  private EchoRPCResponse echoRPC(EchoRPCRequest req) {
+    EchoRPCResponse.Builder builder =
+            EchoRPCResponse.newBuilder();
+
+    byte[] payloadBytes = new byte[0];
+    int payloadRespSize = Math.min(
+            req.getPayloadSizeResp()
+                    * RPC_PAYLOAD_MULTIPLICATION_FACTOR, MAX_SIZE_KB);
+    if (payloadRespSize > 0) {
+      payloadBytes = RandomUtils.nextBytes(payloadRespSize);
+    }
+    builder.setPayload(ByteString.copyFrom(payloadBytes));
+    return builder.build();
+  }
+
   private OzoneManagerProtocolProtos.ListSnapshotResponse getSnapshots(
       OzoneManagerProtocolProtos.ListSnapshotRequest request)
       throws IOException {
@@ -1239,21 +1250,4 @@
     return OzoneManagerProtocolProtos.ListSnapshotResponse.newBuilder()
         .addAllSnapshotInfo(snapshotInfoList).build();
   }
-=======
-  private EchoRPCResponse echoRPC(EchoRPCRequest req) {
-    EchoRPCResponse.Builder builder = 
-            EchoRPCResponse.newBuilder();
-
-    byte[] payloadBytes = new byte[0];    
-    int payloadRespSize = Math.min(
-            req.getPayloadSizeResp()
-                    * RPC_PAYLOAD_MULTIPLICATION_FACTOR, MAX_SIZE_KB);
-    if (payloadRespSize > 0) {
-      payloadBytes = RandomUtils.nextBytes(payloadRespSize);
-    }
-    builder.setPayload(ByteString.copyFrom(payloadBytes));
-    return builder.build();
-  }
-
->>>>>>> ab91e462
 }